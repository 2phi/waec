"""Plotting resources for the WEak Layer AntiCrack nucleation model."""
# pylint: disable=invalid-name,too-many-locals,too-many-branches
# pylint: disable=too-many-arguments,too-many-statements

# Third party imports
<<<<<<< HEAD
import os
from matplotlib.colors import Normalize
=======
# from matplotlib.colors import Normalize
>>>>>>> 02026d68
import numpy as np
import matplotlib.pyplot as plt
import matplotlib.colors as mc
import colorsys

# Project imports
from weac.tools import isnotebook

# === SET PLOT STYLES =========================================================


def set_plotstyles():
    """Define styles plot markers, labels and colors."""
    labelstyle = {         # Text style of plot labels
        'backgroundcolor': 'w',
        'horizontalalignment': 'center',
        'verticalalignment': 'center'}
    # markerstyle = {        # Style of plot markers
    #     'marker': 'o',
    #     'markersize': 5,
    #     'markerfacecolor': 'w',
    #     'zorder': 3}
    colors = np.array([    # TUD color palette
        ['#DCDCDC', '#B5B5B5', '#898989', '#535353'],   # gray
        ['#5D85C3', '#005AA9', '#004E8A', '#243572'],   # blue
        ['#009CDA', '#0083CC', '#00689D', '#004E73'],   # ocean
        ['#50B695', '#009D81', '#008877', '#00715E'],   # teal
        ['#AFCC50', '#99C000', '#7FAB16', '#6A8B22'],   # green
        ['#DDDF48', '#C9D400', '#B1BD00', '#99A604'],   # lime
        ['#FFE05C', '#FDCA00', '#D7AC00', '#AE8E00'],   # yellow
        ['#F8BA3C', '#F5A300', '#D28700', '#BE6F00'],   # sand
        ['#EE7A34', '#EC6500', '#CC4C03', '#A94913'],   # orange
        ['#E9503E', '#E6001A', '#B90F22', '#961C26'],   # red
        ['#C9308E', '#A60084', '#951169', '#732054'],   # magenta
        ['#804597', '#721085', '#611C73', '#4C226A']])  # puple
    return labelstyle, colors


# === CONVENIENCE FUNCTIONS ===================================================


class MidpointNormalize(mc.Normalize):
    """Colormap normalization to a specified midpoint. Default is 0."""

    def __init__(self, vmin, vmax, midpoint=0, clip=False):
        """Inizialize normalization."""
        self.midpoint = midpoint
        mc.Normalize.__init__(self, vmin, vmax, clip)

    def __call__(self, value, clip=None):
        """Make instances callable as functions."""
        normalized_min = max(0, 0.5*(1 - abs(
            (self.midpoint - self.vmin)/(self.midpoint - self.vmax))))
        normalized_max = min(1, 0.5*(1 + abs(
            (self.vmax - self.midpoint)/(self.midpoint - self.vmin))))
        normalized_mid = 0.5
        x, y = [self.vmin, self.midpoint, self.vmax], [
            normalized_min, normalized_mid, normalized_max]
        return np.ma.masked_array(np.interp(value, x, y))


def outline(grid):
    """Extract outline values of a 2D array (matrix, grid)."""
    top = grid[0, :-1]
    right = grid[:-1, -1]
    bot = grid[-1, :0:-1]
    left = grid[::-1, 0]

    return np.hstack([top, right, bot, left])


def significant_digits(decimal):
    """
    Get the number of significant digits.

    Arguments
    ---------
    decimal : float
        Decimal number.

    Returns
    -------
    int
        Number of significant digits.
    """
    return -int(np.floor(np.log10(decimal)))


def tight_central_distribution(limit, samples=100, tightness=1.5):
    """
    Provide values within a given interval distributed tightly around 0.

    Parameters
    ----------
    limit : float
        Maximum and minimum of value range.
    samples : int, optional
        Number of values. Default is 100.
    tightness : int, optional
        Degree of value densification at center. 1.0 corresponds
        to equal spacing. Default is 1.5.

    Returns
    -------
    ndarray
        Array of values more tightly spaced around 0.
    """
    stop = limit**(1/tightness)
    levels = np.linspace(0, stop, num=int(samples/2), endpoint=True)**tightness
    return np.unique(np.hstack([-levels[::-1], levels]))


def adjust_lightness(color, amount=0.5):
    """
    Adjust color lightness.

    Arguments
    ----------
    color : str or tuple
        Matplotlib colorname, hex string, or RGB value tuple.
    amount : float, optional
        Amount of lightening: >1 lightens, <1 darkens. Default is 0.5.

    Returns
    -------
    tuple
        RGB color tuple.
    """
    try:
        c = mc.cnames[color]
    except KeyError:
        c = color
    c = colorsys.rgb_to_hls(*mc.to_rgb(c))
    return colorsys.hls_to_rgb(c[0], max(0, min(1, amount * c[1])), c[2])

# === PLOT SLAB PROFILE =======================================================


def slab_profile(instance):
    """Create bar chart of slab profile."""
    # Plot Setup
    plt.rcdefaults()
    plt.rc('font', family='serif', size=10)
    plt.rc('mathtext', fontset='cm')

    # Create figure
    fig = plt.figure(figsize=(8/3, 4))
    ax1 = fig.gca()

    # Initialize coordinates
    x = []
    y = []
    total_heigth = 0

    for line in np.flipud(instance.slab):
        x.append(line[0])
        x.append(line[0])

        y.append(total_heigth)
        total_heigth = total_heigth + line[1]
        y.append(total_heigth)

    # Set axis labels
    ax1.set_xlabel(r'$\longleftarrow$ Density $\rho$ (kg/m$^3$)')
    ax1.set_ylabel(r'Height above weak layer (mm) $\longrightarrow$')

    ax1.set_xlim(500, 0)

    ax1.fill_betweenx(y, 0, x)
    
    # Save figure
    save_plot(name='profile')

    # Reset plot styles
    plt.rcdefaults()

    # Clear Canvas
    plt.close()

# === DEFORMATION CONTOUR PLOT ================================================


def deformed(instance, xsl, xwl, z, phi, dz=2, scale=100,
             window=np.inf, pad=2, levels=300, aspect=2,
             field='principal', normalize=True, dark=False):
    """
    Plot 2D deformed solution with displacement or stress fields.

    Arguments
    ---------
    instance : object
        Instance of layered class.
    xsl : ndarray
        Discretized slab x-coordinates (mm).
    xwl : ndarray
        Discretized weak-layer x-coordinates (mm).
    z : ndarray
        Solution vectors at positions x as columns of matrix z.
    phi : float
        Inclination (degrees). Counterclockwise positive.
    dz : float, optional
        Element size along z-axis (mm) for stress plot. Default is 2 mm.
    scale : int, optional
        Scaling factor for the visualization of displacements. Default
        is 100.
    window : int, optional
        Plot window (cm) around maximum vertical deflection. Default
        is inf (full view).
    pad : float, optional
        Padding around shown geometry. Default is 2.
    levels : int, optional
        Number of isolevels. Default is 300.
    aspect : int, optional
        Aspect ratio of the displayed geometry. 1 is true to scale.
        Default is 2.
    field : {'u', 'w', 'Sxx', 'Txz', 'Szz', 'principal'}, optional
        Field quantity for contour plot. Axial deformation 'u', vertical
        deflection 'w', axial normal stress 'Sxx', shear stress 'Txz',
        transverse normal stress 'Szz', or principal stresses 'principal'.
    normalize : bool, optional
        Toggle layerwise normalization of principal stresses to respective
        strength. Only available with field='principal'. Default is True.
    dark : bool, optional
        Toggle display on dark figure background. Default is False.

    Raises
    ------
    ValueError
        If invalid stress or displacement field is requested.
    """
    # Plot Setup
    plt.rcdefaults()
    plt.rc('font', family='serif', size=10)
    plt.rc('mathtext', fontset='cm')

    # Set dark figure background if requested
    if dark:
        plt.style.use('dark_background')
        fig = plt.figure()
        ax = plt.gca()
        fig.set_facecolor('#282c34')
        ax.set_facecolor('white')

    # Calculate top-to-bottom vertical positions (mm) in beam coordinate system
    zi = instance.get_zmesh(dz=dz)[:, 0]

    # Compute slab displacements on grid (cm)
    Usl = np.vstack([instance.u(z, z0=z0, unit='cm') for z0 in zi])
    Wsl = np.vstack([instance.w(z, unit='cm') for _ in zi])

    # Put coordinate origin at horizontal center
    if instance.system in ['skier', 'skiers']:
        xsl = xsl - max(xsl)/2
        xwl = xwl - max(xwl)/2

    # Compute slab grid coordinates with vertical origin at top surface (cm)
    Xsl, Zsl = np.meshgrid(1e-1*(xsl), 1e-1*zi)

<<<<<<< HEAD
    # Get x-coordinate of maximum deflection w (cm) and derive plot x-limits
    xfocus = x[np.max(np.argmax(W, axis=1))]/10
    xmax = np.min([np.max(X+scale*U)+1e-1*instance.h/4, xfocus + window/2])
    xmin = np.max([np.min(X)-1e-1*instance.h/4, xfocus - window/2])
=======
    # Get x-coordinate of maximum deflection w (cm) and derive plot limits
    xfocus = xsl[np.max(np.argmax(Wsl, axis=1))]/10
    xmax = np.min([np.max([Xsl, Xsl+scale*Usl]) + pad, xfocus + window/2])
    xmin = np.max([np.min([Xsl, Xsl+scale*Usl]) - pad, xfocus - window/2])

    # Scale shown weak-layer thickness with to max deflection and add padding
    zmax = np.max(Zsl + scale*Wsl) + pad
    zmin = np.min(Zsl) - pad

    # Compute weak-layer grid coordinates (cm)
    Xwl, Zwl = np.meshgrid(1e-1*xwl, [1e-1*zi[-1], zmax])

    # Assemble weak-layer displacement field (top and bottom)
    Uwl = np.row_stack([Usl[-1, :], np.zeros(xwl.shape[0])])
    Wwl = np.row_stack([Wsl[-1, :], np.zeros(xwl.shape[0])])

    # Compute stress or displacement fields
    match field:
        # Horizontal displacements (um)
        case 'u':
            slab = 1e4*Usl
            weak = 1e4*Usl[-1, :]
            label = r'$u$ ($\mu$m)'
        # Vertical deflection (um)
        case 'w':
            slab = 1e4*Wsl
            weak = 1e4*Wsl[-1, :]
            label = r'$w$ ($\mu$m)'
        # Axial normal stresses (kPa)
        case 'Sxx':
            slab = instance.Sxx(z, phi, dz=dz, unit='kPa')
            weak = np.zeros(xwl.shape[0])
            label = r'$\sigma_{xx}$ (kPa)'
        # Shear stresses (kPa)
        case 'Txz':
            slab = instance.Txz(z, phi, dz=dz, unit='kPa')
            weak = instance.get_weaklayer_shearstress(
                x=xwl, z=z, unit='kPa')[1]
            label = r'$\tau_{xz}$ (kPa)'
        # Transverse normal stresses (kPa)
        case 'Szz':
            slab = instance.Szz(z, phi, dz=dz, unit='kPa')
            weak = instance.get_weaklayer_normalstress(
                x=xwl, z=z, unit='kPa')[1]
            label = r'$\sigma_{zz}$ (kPa)'
        # Principal stresses
        case 'principal':
            slab = instance.principal_stress_slab(
                z, phi, dz=dz, val='max', unit='kPa', normalize=normalize)
            weak = instance.principal_stress_weaklayer(
                z, val='min', unit='kPa', normalize=normalize)
            if normalize:
                label=(r'$\sigma_\mathrm{I}/\sigma_+$ (slab),  '
                       r'$\sigma_\mathrm{I\!I\!I}/\sigma_-$ (weak layer)')
            else:
                label=(r'$\sigma_\mathrm{I}$ (kPa, slab),  '
                       r'$\sigma_\mathrm{I\!I\!I}$ (kPa, weak layer)')
        case _:
            raise ValueError(
                f"Invalid input '{field}' for field. Valid options are "
                "'u', 'w', 'Sxx', 'Txz', 'Szz', or 'principal'")

    # Complement label
    label += r'  $\longrightarrow$'

    # Assemble weak-layer output on grid
    weak = np.row_stack([weak, weak])
>>>>>>> 02026d68

    # From maximum of deflection w (cm) and slab height h (cm) derive plot y-limits
    ymin = -instance.h/40
    ymax = 5/4*instance.h/10+scale*np.max(W)
    
    # Normalize colormap
    absmax = np.nanmax(np.abs([slab.min(), slab.max(), weak.min(), weak.max()]))
    clim = np.round(absmax, significant_digits(absmax))
    levels = np.linspace(-clim, clim, num=levels+1, endpoint=True)
    # nanmax = np.nanmax([slab.max(), weak.max()])
    # nanmin = np.nanmin([slab.min(), weak.min()])
    # norm = MidpointNormalize(vmin=nanmin, vmax=nanmax)

    # Plot baseline
    plt.axhline(zmax, color='k', linewidth=1)

    # Plot outlines of the undeformed and deformed slab
    plt.plot(outline(Xsl), outline(Zsl), 'k--', alpha=0.3, linewidth=1)
    plt.plot(outline(Xsl + scale*Usl),
             outline(Zsl + scale*Wsl),
             'k', linewidth=1)

    # Plot deformed weak-layer outline
    if instance.system in ['-pst', 'pst-']:
        nanmask = np.isfinite(xwl)
        plt.plot(outline(Xwl[:, nanmask] + scale*Uwl[:, nanmask]),
                 outline(Zwl[:, nanmask] + scale*Wwl[:, nanmask]),
                 'k', linewidth=1)

    # Colormap
    cmap = plt.cm.RdBu_r
    cmap.set_over(adjust_lightness(cmap(1.0), 0.9))
    cmap.set_under(adjust_lightness(cmap(0.0), 0.9))

    # Plot fields
    plt.contourf(Xsl + scale*Usl, Zsl + scale*Wsl, slab,
                 levels=levels, # norm=norm,
                 cmap=cmap, extend='both')
    plt.contourf(Xwl + scale*Uwl, Zwl + scale*Wwl, weak,
                 levels=levels, # norm=norm,
                 cmap=cmap, extend='both')

    # Plot setup
    plt.axis('scaled')
    plt.xlim([xmin, xmax])
<<<<<<< HEAD
    plt.ylim([ymin,ymax])
    plt.gca().set_aspect(2)
=======
    plt.ylim([zmin, zmax])
    plt.gca().set_aspect(aspect)
>>>>>>> 02026d68
    plt.gca().invert_yaxis()
    plt.gca().use_sticky_edges = False

    # Plot labels
    plt.gca().set_xlabel(r'lateral position $x$ (cm) $\longrightarrow$')
    plt.gca().set_ylabel('depth below surface\n' r'$\longleftarrow $ $d$ (cm)')
    plt.title(fr'${scale}\!\times\!$ scaled deformations (cm)', size=10)

    # Show colorbar
    ticks = np.linspace(levels[0], levels[-1], num=11, endpoint=True)
    plt.colorbar(orientation='horizontal', ticks=ticks,
                 label=label, aspect=35)

    # Save figure
    save_plot(name='cont')

    # Reset plot styles
    plt.rcdefaults()


# === BASE PLOT FUNCTION ======================================================


def plot_data(
        name, ax1data, ax1label,
        ax2data=None, ax2label=None,
        labelpos=None, vlines=True,
        li=False, mi=False, ki=False,
        xlabel=r'Horizontal position $x$ (cm)'):
    """Plot data. Base function."""
    # Figure setup
    plt.rcdefaults()
    plt.rc('font', family='serif', size=10)
    plt.rc('mathtext', fontset='cm')

    # Plot styles
    labelstyle, colors = set_plotstyles()

    # Create figure
    fig = plt.figure(figsize=(4, 8/3))
    ax1 = fig.gca()

    # Axis limits
    ax1.autoscale(axis='x', tight=True)

    # Set axis labels
    ax1.set_xlabel(xlabel + r' $\longrightarrow$')
    ax1.set_ylabel(ax1label + r' $\longrightarrow$')

    # Plot x-axis
    ax1.axhline(0, linewidth=0.5, color='gray')

    # Plot vertical separators
    if vlines:
        ax1.axvline(0, linewidth=0.5, color='gray')
        for i, f in enumerate(ki):
            if not f:
                ax1.axvspan(sum(li[:i])/10, sum(li[:i+1])/10,
                            facecolor='gray', alpha=0.05, zorder=100)
        for i, m in enumerate(mi, start=1):
            if m > 0:
                ax1.axvline(sum(li[:i])/10, linewidth=0.5, color='gray')
    else:
        ax1.autoscale(axis='y', tight=True)

    # Calculate labelposition
    if not labelpos:
        x = ax1data[0][0]
        labelpos = int(0.95*len(x[~np.isnan(x)]))

    # Fill left y-axis
    i = 0
    for x, y, label in ax1data:
        i += 1
        if label == '' or 'FEA' in label:
            # line, = ax1.plot(x, y, 'k:', linewidth=1)
            ax1.plot(x, y, linewidth=3, color='white')
            line, = ax1.plot(x, y, ':', linewidth=1)  # , color='black'
            thislabelpos = -2
            x, y = x[~np.isnan(x)], y[~np.isnan(x)]
            xtx = (x[thislabelpos - 1] + x[thislabelpos])/2
            ytx = (y[thislabelpos - 1] + y[thislabelpos])/2
            ax1.text(xtx, ytx, label, color=line.get_color(),
                     **labelstyle)
        else:
            # Plot line
            ax1.plot(x, y, linewidth=3, color='white')
            line, = ax1.plot(x, y, linewidth=1)
            # Line label
            x, y = x[~np.isnan(x)], y[~np.isnan(x)]
            if len(x) > 0:
                xtx = (x[labelpos - 10*i - 1] + x[labelpos - 10*i])/2
                ytx = (y[labelpos - 10*i - 1] + y[labelpos - 10*i])/2
                ax1.text(xtx, ytx, label, color=line.get_color(),
                         **labelstyle)

    # Fill right y-axis
    if ax2data:
        # Create right y-axis
        ax2 = ax1.twinx()
        # Set axis label
        ax2.set_ylabel(ax2label + r' $\longrightarrow$')
        # Fill
        for x, y, label in ax2data:
            # Plot line
            ax2.plot(x, y, linewidth=3, color='white')
            line, = ax2.plot(x, y, linewidth=1, color=colors[8, 0])
            # Line label
            x, y = x[~np.isnan(x)], y[~np.isnan(x)]
            xtx = (x[labelpos - 1] + x[labelpos])/2
            ytx = (y[labelpos - 1] + y[labelpos])/2
            ax2.text(xtx, ytx, label, color=line.get_color(),
                     **labelstyle)

    # Save figure
    save_plot(name)

    # Reset plot styles
    plt.rcdefaults()


# === PLOT WRAPPERS ===========================================================


def displacements(instance, x, z, **segments):
    """Wrap for dispalcements plot."""
    data = [
        [x/10, instance.u(z, z0=0, unit='mm'), r'$u_0\ (\mathrm{mm})$'],
        [x/10, -instance.w(z, unit='mm'), r'$-w\ (\mathrm{mm})$'],
        [x/10, instance.psi(z, unit='degrees'), r'$\psi\ (^\circ)$ '],
    ]
    plot_data(ax1label=r'Displacements', ax1data=data,
              name='disp', **segments)


def section_forces(instance, x, z, **segments):
    """Wrap section forces plot."""
    data = [
        [x/10, instance.N(z), r'$N$'],
        [x/10, instance.M(z), r'$M$'],
        [x/10, instance.V(z), r'$V$']
    ]
    plot_data(ax1label=r'Section forces', ax1data=data,
              name='forc', **segments)


def stresses(instance, x, z, **segments):
    """Wrap stress plot."""
    data = [
        [x/10, instance.tau(z, unit='kPa'), r'$\tau$'],
        [x/10, instance.sig(z, unit='kPa'), r'$\sigma$']
    ]
    plot_data(ax1label=r'Stress (kPa)', ax1data=data,
              name='stress', **segments)


def stress_criteria(x, stress, **segments):
    """Wrap plot of stress and energy criteria."""
    data = [
        [x/10, stress, r'$\sigma/\sigma_\mathrm{c}$']
    ]
    plot_data(ax1label=r'Criteria', ax1data=data,
              name='crit', **segments)


def err_comp(da, Gdif, Ginc, mode=0):
    """Wrap energy release rate plot."""
    data = [
        [da/10, 1e3*Gdif[mode, :], r'$\mathcal{G}$'],
        [da/10, 1e3*Ginc[mode, :], r'$\bar{\mathcal{G}}$']
    ]
    plot_data(
        xlabel=r'Crack length $\Delta a$ (cm)',
        ax1label=r'Energy release rate (J/m$^2$)',
        ax1data=data, name='err', vlines=False)


def err_modes(da, G, kind='inc'):
    """Wrap energy release rate plot."""
    label = r'$\bar{\mathcal{G}}$' if kind == 'inc' else r'$\mathcal{G}$'
    data = [
        [da/10, 1e3*G[2, :], label + r'$_\mathrm{I\!I}$'],
        [da/10, 1e3*G[1, :], label + r'$_\mathrm{I}$'],
        [da/10, 1e3*G[0, :], label + r'$_\mathrm{I+I\!I}$']
    ]
    plot_data(
        xlabel=r'Crack length $a$ (cm)',
        ax1label=r'Energy release rate (J/m$^2$)',
        ax1data=data, name='modes', vlines=False)


def fea_disp(instance, x, z, fea):
    """Wrap dispalcements plot."""
    data = [
        [fea[:, 0]/10, -np.flipud(fea[:, 1]), r'FEA $u_0$'],
        [fea[:, 0]/10, np.flipud(fea[:, 2]), r'FEA $w_0$'],
        # [fea[:, 0]/10, -np.flipud(fea[:, 3]), r'FEA $u(z=-h/2)$'],
        # [fea[:, 0]/10, np.flipud(fea[:, 4]), r'FEA $w(z=-h/2)$'],
        [fea[:, 0]/10,
            np.flipud(np.rad2deg(fea[:, 5])), r'FEA $\psi$'],
        [x/10, instance.u(z, z0=0), r'$u_0$'],
        [x/10, -instance.w(z), r'$-w$'],
        [x/10, np.rad2deg(instance.psi(z)), r'$\psi$']
    ]
    plot_data(
        ax1label=r'Displacements (mm)', ax1data=data, name='fea_disp',
        labelpos=-50)


def fea_stress(instance, xb, zb, fea):
    """Wrap stress plot."""
    data = [
        [fea[:, 0]/10, 1e3*np.flipud(fea[:, 2]), r'FEA $\sigma_2$'],
        [fea[:, 0]/10, 1e3*np.flipud(fea[:, 3]), r'FEA $\tau_{12}$'],
        [xb/10, instance.tau(zb, unit='kPa'), r'$\tau$'],
        [xb/10, instance.sig(zb, unit='kPa'), r'$\sigma$']
    ]
    plot_data(ax1label=r'Stress (kPa)', ax1data=data, name='fea_stress',
              labelpos=-50)


# === SAVE FUNCTION ===========================================================

def save_plot(name):
    """
    Show or save plot depending on interpreter

    Arguments
    ---------
    name : string
        Name for the figure.
    """
    filename = name + '.pdf'
    # Show figure if on jupyter notebook
    if isnotebook():
        plt.show()
    # Save figure if on terminal
    else:
        # Make directory if not yet existing
        if not os.path.isdir(os.path.join(os.getcwd(), 'plots')):
            os.mkdir('plots')
        plt.savefig('plots/' + filename, bbox_inches='tight')
    return<|MERGE_RESOLUTION|>--- conflicted
+++ resolved
@@ -3,12 +3,7 @@
 # pylint: disable=too-many-arguments,too-many-statements
 
 # Third party imports
-<<<<<<< HEAD
 import os
-from matplotlib.colors import Normalize
-=======
-# from matplotlib.colors import Normalize
->>>>>>> 02026d68
 import numpy as np
 import matplotlib.pyplot as plt
 import matplotlib.colors as mc
@@ -267,12 +262,6 @@
     # Compute slab grid coordinates with vertical origin at top surface (cm)
     Xsl, Zsl = np.meshgrid(1e-1*(xsl), 1e-1*zi)
 
-<<<<<<< HEAD
-    # Get x-coordinate of maximum deflection w (cm) and derive plot x-limits
-    xfocus = x[np.max(np.argmax(W, axis=1))]/10
-    xmax = np.min([np.max(X+scale*U)+1e-1*instance.h/4, xfocus + window/2])
-    xmin = np.max([np.min(X)-1e-1*instance.h/4, xfocus - window/2])
-=======
     # Get x-coordinate of maximum deflection w (cm) and derive plot limits
     xfocus = xsl[np.max(np.argmax(Wsl, axis=1))]/10
     xmax = np.min([np.max([Xsl, Xsl+scale*Usl]) + pad, xfocus + window/2])
@@ -340,12 +329,7 @@
 
     # Assemble weak-layer output on grid
     weak = np.row_stack([weak, weak])
->>>>>>> 02026d68
-
-    # From maximum of deflection w (cm) and slab height h (cm) derive plot y-limits
-    ymin = -instance.h/40
-    ymax = 5/4*instance.h/10+scale*np.max(W)
-    
+
     # Normalize colormap
     absmax = np.nanmax(np.abs([slab.min(), slab.max(), weak.min(), weak.max()]))
     clim = np.round(absmax, significant_digits(absmax))
@@ -386,13 +370,8 @@
     # Plot setup
     plt.axis('scaled')
     plt.xlim([xmin, xmax])
-<<<<<<< HEAD
-    plt.ylim([ymin,ymax])
-    plt.gca().set_aspect(2)
-=======
     plt.ylim([zmin, zmax])
     plt.gca().set_aspect(aspect)
->>>>>>> 02026d68
     plt.gca().invert_yaxis()
     plt.gca().use_sticky_edges = False
 
