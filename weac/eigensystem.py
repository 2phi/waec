"""Base class for the elastic analysis of layered snow slabs."""
# pylint: disable=invalid-name,too-many-instance-attributes
# pylint: disable=too-many-arguments,too-many-locals

# Third party imports
import numpy as np

# Project imports
from weac.tools import gerling, calc_center_of_gravity, load_dummy_profile


class Eigensystem:
    """
    Base class for a layered beam on an elastic foundation.

    Provides geometry, material and loading attributes, and methods
    for the assembly of a fundamental system.

    Attributes
    ----------
    g : float
        Gravitational constant (mm/s^2). Default is 9180.
    lski : float
        Effective out-of-plance length of skis (mm). Default is 1000.
    tol : float
        Relative Romberg integration toleranc. Default is 1e-3.
    system : str
        Type of boundary value problem. Default is 'pst-'.
    weak : dict
        Dictionary that holds the weak layer properties Young's
        modulus (MPa) and Poisson's raito. Defaults are 0.25
        and 0.25, respectively.
    t : float
        Weak-layer thickness (mm). Default is 30.
    kn : float
        Compressive foundation (weak-layer) stiffness (N/mm^3).
    kt : float
        Shear foundation (weak-layer) stiffness (N/mm^3).
    tc : float
        Weak-layer thickness after collapse (mm).
    slab : ndarray
        Matrix that holds the elastic properties of all slab layers.
        Columns are density (kg/m^3), layer heigth (mm), Young's
        modulus (MPa), shear modulus (MPa), and Poisson's ratio.
    k : float
        Shear correction factor of the slab. Default is 5/6.
    h : float
        Slab thickness (mm). Default is 300.
    zs : float
        Z-coordinate of the center of gravity of the slab (mm).
    A11 : float
        Extensional stiffness of the slab (N/mm).
    B11 : float
        Bending-extension coupling stiffness of the slab (N).
    D11 : float
        Bending stiffness of the slab (Nmm).
    kA55 : float
        Shear stiffness of the slab (N/mm).
    E0 : float
        Characteristic stiffness value (N).
    ewC : ndarray
        List of complex eigenvalues.
    ewR : ndarray
        List of real eigenvalues.
    evC : ndarray
        Matrix with eigenvectors corresponding to complex
        eigenvalues as columns.
    evR : ndarray
        Matrix with eigenvectors corresponding to real
        eigenvalues as columns.
    sC : float
        X-coordinate shift (mm) of complex parts of the solution.
        Used for numerical stability.
    sR : float
        X-coordinate shift (mm) of real parts of the solution.
        Used for numerical stability.
    sysmat : ndarray
        System matrix.
    lC : float
        Cracklength whose maximum deflection equals the
        weak-layer thickness (mm).
    lS : float
        Cracklength when touchdown exerts maximum support
        on the slab (mm). Corresponds to the longest possible
        unbedded length.
    ratio : float
        Increment factor for the weak-layer stiffness from intact
        to collapsed state.
    beta : float
        Describes the stiffnesses of weak-layer and slab.
    """

    def __init__(self, system='pst-'):
        """
        Initialize eigensystem with user input.

        Arguments
        ---------
        system : {'pst-', '-pst', 'skier', 'skiers'}, optional
            Type of system to analyse: PST cut from the right (pst-),
            PST cut form the left (-pst), one skier on infinite
            slab (skier) or multiple skiers on infinite slab (skeirs).
            Default is 'pst-'.
        layers : list, optional
            2D list of layer densities and thicknesses. Columns are
            density (kg/m^3) and thickness (mm). One row corresponds
            to one layer. Default is [[240, 200], ].
        """
        # Assign global attributes
        self.g = 9810           # Gravitaiton (mm/s^2)
        self.lski = 1000        # Effective out-of-plane length of skis (mm)
        self.tol = 1e-3         # Relative Romberg integration tolerance
        self.system = system    # 'pst-', '-pst', 'skier', 'skiers'

        # Initialize weak-layer attributes that will be filled later
        self.weak = False       # Weak-layer properties dictionary
        self.t = False          # Weak-layer thickness (mm)
        self.kn = False         # Weak-layer compressive stiffness
        self.kt = False         # Weak-layer shear stiffness

        # Initialize slab attributes
        self.p = 0              # Surface line load (N/mm)
        self.slab = False       # Slab properties dictionary
        self.k = False          # Slab shear correction factor
        self.h = False          # Total slab height (mm)
        self.zs = False         # Z-coordinate of slab center of gravity (mm)
        self.phi = False        # Slab inclination (°)
        self.A11 = False        # Slab extensional stiffness
        self.B11 = False        # Slab bending-extension coupling stiffness
        self.D11 = False        # Slab bending stiffness
        self.kA55 = False       # Slab shear stiffness
        self.E0 = False         # Stiffness determinant

        # Inizialize eigensystem attributes
        self.ewC = False        # Complex eigenvalues
        self.ewR = False        # Real eigenvalues
        self.evC = False        # Complex eigenvectors
        self.evR = False        # Real eigenvectors
        self.sC = False         # Stability shift of complex eigenvalues
        self.sR = False         # Stability shift of real eigenvalues
        self.sysmat = False     # System matrix

        # Initialize touchdown attributes
        self.a = False          # Cracklength
        self.tc = False         # Weak-layer collapse height (mm)
        self.ratio = False      # Stiffness ratio of collapsed to uncollapsed weak-layer
        self.betaU = False      # Ratio of slab to bedding stiffness (uncollapsed)
        self.betaC = False      # Ratio of slab to bedding stiffness (collapsed)
        self.mode = False       # Touchdown-mode can be either A, B, C or D
        self.td = False         # Touchdown length

    def set_foundation_properties(self, t=10.0, E=0.25, nu=0.25, update=False):
        """
        Set material properties and geometry of foundation (weak layer).

        Arguments
        ---------
        t : float, optional
            Weak-layer thickness (mm). Default is 30.
        cf : float
            Fraction by which the weak-layer thickness is reduced
            due to collapse. Default is 0.5.
        E : float, optional
            Weak-layer Young modulus (MPa). Default is 0.25.
        nu : float, optional
            Weak-layer Poisson ratio. Default is 0.25.
        update : bool, optional
            If true, recalculate the fundamental system after
            foundation properties have changed.
        """
        # Geometry
        self.t = t              # Weak-layer thickness (mm)

        # Material properties
        self.weak = {
            'nu': nu,           # Poisson's ratio (-)
            'E': E              # Young's modulus (MPa)
        }

        # Recalculate the fundamental system after properties have changed
        if update:
            self.calc_fundamental_system()

    def set_beam_properties(self, layers, C0=6.0, C1=4.60,
                            nu=0.25, update=False):
        """
        Set material and properties geometry of beam (slab).

        Arguments
        ---------
        layers : list or str
            2D list of top-to-bottom layer densities and thicknesses.
            Columns are density (kg/m^3) and thickness (mm). One row
            corresponds to one layer. If entered as str, last split
            must be available in database.
        phi : float
            Inclination of the slab (degrees).
        C0 : float, optional
            Multiplicative constant of Young modulus parametrization
            according to Gerling et al. (2017). Default is 6.0.
        C1 : float, optional
            Exponent of Young modulus parameterization according to
            Gerling et al. (2017). Default is 4.6.
        nu : float, optional
            Possion's ratio. Default is 0.25
        update : bool, optional
            If true, recalculate the fundamental system after
            foundation properties have changed.
        """
        if isinstance(layers, str):
            # Read layering and Young's modulus from database
            layers, E = load_dummy_profile(layers.split()[-1])
        else:
            # Compute Young's modulus from density parametrization
            layers = np.array(layers)
            E = gerling(layers[:, 0], C0=C0, C1=C1)  # Young's modulus

        # Derive other elastic properties
        nu = nu*np.ones(layers.shape[0])         # Global poisson's ratio
        G = E/(2*(1 + nu))                       # Shear modulus
        self.k = 5/6                             # Shear correction factor

        # Compute total slab thickness and center of gravity
        self.h, self.zs = calc_center_of_gravity(layers)

        # Assemble layering into matrix (top to bottom)
        # Columns are density (kg/m^3), layer thickness (mm)
        # Young's modulus (MPa), shear modulus (MPa), and
        # Poisson's ratio
        self.slab = np.vstack([layers.T, E, G, nu]).T

        # Recalculate the fundamental system after properties have changed
        if update:
            self.calc_fundamental_system()

    def set_surface_load(self, p):
        """
        Set surface line load.

        Define a distributed surface load (N/mm) that acts
        in vertical (gravity) direction on the top surface
        of the slab.

        Arguments
        ---------
        p : float
            Surface line load (N/mm) that acts in vertical
            (gravity) direction onm the top surface of the
            slab.
        """
        self.p = p

    def calc_foundation_stiffness(self):
        """Compute foundation normal and shear stiffness."""
        # Elastic moduli (MPa) under plane-strain conditions
        G = self.weak['E']/(2*(1 + self.weak['nu']))    # Shear modulus
        E = self.weak['E']/(1 - self.weak['nu']**2)     # Young's modulus
<<<<<<< HEAD
    
=======

>>>>>>> 17839171
        # Foundation (weak layer) stiffnesses (N/mm^3)
        self.kn = E/self.t                              # Normal stiffness
        self.kt = G/self.t                              # Shear stiffness

    def calc_laminate_stiffness_matrix(self):
        """
        Provide ABD matrix.

        Return plane-strain laminate stiffness matrix (ABD matrix).
        """
        # Number of plies and ply thicknesses (top to bottom)
        n = self.slab.shape[0]
        t = self.slab[:, 1]
        # Calculate ply coordinates (top to bottom) in coordinate system
        # with downward pointing z-axis (z-list will be negative to positive)
        z = np.zeros(n + 1)
        for j in range(n + 1):
            z[j] = -self.h/2 + sum(t[0:j])
        # Initialize stiffness components
        A11, B11, D11, kA55 = 0, 0, 0, 0
        # Add layerwise contributions
        for i in range(n):
            E, G, nu = self.slab[i, 2:5]
            A11 = A11 + E/(1 - nu**2)*(z[i+1] - z[i])
            B11 = B11 + 1/2*E/(1 - nu**2)*(z[i+1]**2 - z[i]**2)
            D11 = D11 + 1/3*E/(1 - nu**2)*(z[i+1]**3 - z[i]**3)
            kA55 = kA55 + self.k*G*(z[i+1] - z[i])

        self.A11 = A11
        self.B11 = B11
        self.D11 = D11
        self.kA55 = kA55
        self.E0 = B11**2 - A11*D11

    def calc_system_matrix(self):
        """
        Assemble first-order ODE system matrix.

        Using the solution vector z = [u, u', w, w', psi, psi']
        the ODE system is written in the form Az' + Bz = d
        and rearranged to z' = -(A ^ -1)Bz + (A ^ -1)d = Ez + F
        """
        kn = self.kn
        kt = self.kt

        # Abbreviations (MIT t/2 im GGW, MIT w' in Kinematik)
        E21 = kt*(-2*self.D11 + self.B11*(self.h + self.t))/(2*self.E0)
        E24 = (2*self.D11*kt*self.t
               - self.B11*kt*self.t*(self.h + self.t)
               + 4*self.B11*self.kA55)/(4*self.E0)
        E25 = (-2*self.D11*self.h*kt
               + self.B11*self.h*kt*(self.h + self.t)
               + 4*self.B11*self.kA55)/(4*self.E0)
        E43 = kn/self.kA55
        E61 = kt*(2*self.B11 - self.A11*(self.h + self.t))/(2*self.E0)
        E64 = (-2*self.B11*kt*self.t
               + self.A11*kt*self.t*(self.h+self.t)
               - 4*self.A11*self.kA55)/(4*self.E0)
        E65 = (2*self.B11*self.h*kt
               - self.A11*self.h*kt*(self.h+self.t)
               - 4*self.A11*self.kA55)/(4*self.E0)

        # System matrix
        E = [[0,    1,    0,    0,    0,    0],
             [E21,    0,    0,  E24,  E25,    0],
             [0,    0,    0,    1,    0,    0],
             [0,    0,  E43,    0,    0,   -1],
             [0,    0,    0,    0,    0,    1],
             [E61,    0,    0,  E64,  E65,    0]]

        self.sysmat = np.array(E)

    def calc_eigensystem(self):
        """Calculate eigenvalues and eigenvectors of the system matrix."""
        # Calculate eigenvalues (ew) and eigenvectors (ev)
        ew, ev = np.linalg.eig(self.sysmat)
        # Classify real and complex eigenvalues
        real = (ew.imag == 0) & (ew.real != 0)  # real eigenvalues
        cmplx = ew.imag > 0                   # positive complex conjugates
        # Eigenvalues
        self.ewC = ew[cmplx]
        self.ewR = ew[real].real
        # Eigenvectors
        self.evC = ev[:, cmplx]
        self.evR = ev[:, real].real
        # Prepare positive eigenvalue shifts for numerical robustness
        self.sR, self.sC = np.zeros(self.ewR.shape), np.zeros(self.ewC.shape)
        self.sR[self.ewR > 0], self.sC[self.ewC > 0] = -1, -1

    def calc_fundamental_system(self):
        """Calculate the fundamental system of the problem."""
        self.calc_foundation_stiffness()
        self.calc_laminate_stiffness_matrix()
        self.calc_system_matrix()
        self.calc_eigensystem()

    def get_weight_load(self, phi):
        """
        Calculate line loads from slab mass.

        Arguments
        ---------
        phi : float
            Inclination (degrees). Counterclockwise positive.

        Returns
        -------
        qn : float
            Line load (N/mm) at center of gravity in normal direction.
        qt : float
            Line load (N/mm) at center of gravity in tangential direction.
        """
        # Convert units
        phi = np.deg2rad(phi)                   # Convert inclination to rad
        rho = self.slab[:, 0]*1e-12             # Convert density to t/mm^3
        # Sum up layer weight loads
        q = sum(rho*self.g*self.slab[:, 1])     # Line load (N/mm)
        # Split into components
        qn = q*np.cos(phi)                      # Normal direction
        qt = -q*np.sin(phi)                     # Tangential direction

        return qn, qt

    def get_surface_load(self, phi):
        """
        Calculate surface line loads.

        Arguments
        ---------
        phi : float
            Inclination (degrees). Counterclockwise positive.

        Returns
        -------
        pn : float
            Surface line load (N/mm) in normal direction.
        pt : float
            Surface line load (N/mm) in tangential direction.
        """
        # Convert units
        phi = np.deg2rad(phi)                   # Convert inclination to rad
        # Split into components
        pn = self.p*np.cos(phi)                 # Normal direction
        pt = -self.p*np.sin(phi)                # Tangential direction

        return pn, pt

    def get_skier_load(self, m, phi):
        """
        Calculate skier point load.

        Arguments
        ---------
        m : float
            Skier weight (kg).
        phi : float
            Inclination (degrees). Counterclockwise positive.

        Returns
        -------
        Fn : float
            Skier load (N) in normal direction.
        Ft : float
            Skier load (N) in tangential direction.
        """
        phi = np.deg2rad(phi)                   # Convert inclination to rad
        F = 1e-3*np.array(m)*self.g/self.lski   # Total skier load (N)
        Fn = F*np.cos(phi)                      # Normal skier load (N)
        Ft = -F*np.sin(phi)                     # Tangential skier load (N)

        return Fn, Ft

    def zh(self, x, l=0, bed=True):
        """
        Compute bedded or free complementary solution at position x.

        Arguments
        ---------
        x : float
            Horizontal coordinate (mm).
        l : float, optional
            Segment length (mm). Default is 0.
        bed : bool
            Indicates whether segment has foundation or not. Default
            is True.

        Returns
        -------
        zh : ndarray
            Complementary solution matrix (6x6) at position x.
        """
        if bed:
            zh = np.concatenate([
                # Real
                self.evR*np.exp(self.ewR*(x + l*self.sR)),
                # Complex
                np.exp(self.ewC.real*(x + l*self.sC))*(
                       self.evC.real*np.cos(self.ewC.imag*x)
                       - self.evC.imag*np.sin(self.ewC.imag*x)),
                # Complex
                np.exp(self.ewC.real*(x + l*self.sC))*(
                       self.evC.imag*np.cos(self.ewC.imag*x)
                       + self.evC.real*np.sin(self.ewC.imag*x))], axis=1)
        else:
            # Abbreviations
            H14 = 3*self.B11/self.A11*x**2
            H24 = 6*self.B11/self.A11*x
            H54 = -3*x**2 + 6*self.E0/(self.A11*self.kA55)
            # Complementary solution matrix of free segments
            zh = np.array(
                [[0,      0,      0,    H14,      1,      x],
                 [0,      0,      0,    H24,      0,      1],
                 [1,      x,   x**2,   x**3,      0,      0],
                 [0,      1,    2*x, 3*x**2,      0,      0],
                 [0,     -1,   -2*x,    H54,      0,      0],
                 [0,      0,     -2,   -6*x,      0,      0]])

        return zh

    def zp(self, x, phi, bed=True):
        """
        Compute bedded or free particular integrals at position x.

        Arguments
        ---------
        x : float
            Horizontal coordinate (mm).
        phi : float
            Inclination (degrees).
        bed : bool
            Indicates whether segment has foundation (True) or not
            (False). Default is True.

        Returns
        -------
        zp : ndarray
            Particular integral vector (6x1) at position x.
        """
        # Get weight and surface loads
        qn, qt = self.get_weight_load(phi)
        pn, pt = self.get_surface_load(phi)

        # Set foundation stiffnesses
        kn = self.kn
        kt = self.kt

        # Unpack laminate stiffnesses
        A11 = self.A11
        B11 = self.B11
        kA55 = self.kA55
        E0 = self.E0

        # Unpack geometric properties
        h = self.h
        t = self.t
        zs = self.zs

        # Assemble particular integral vectors
        if bed:
            zp = np.array([
                [(qt + pt)/kt + h*qt*(h + t - 2*zs)/(4*kA55)
                    + h*pt*(2*h + t)/(4*kA55)],
                [0],
                [(qn + pn)/kn],
                [0],
                [-(qt*(h + t - 2*zs) + pt*(2*h + t))/(2*kA55)],
                [0]])
        else:
            zp = np.array([
                [(-3*(qt + pt)/A11 - B11*(qn + pn)*x/E0)/6*x**2],
                [(-2*(qt + pt)/A11 - B11*(qn + pn)*x/E0)/2*x],
                [-A11*(qn + pn)*x**4/(24*E0)],
                [-A11*(qn + pn)*x**3/(6*E0)],
                [A11*(qn + pn)*x**3/(6*E0)
                 + ((zs - B11/A11)*qt - h*pt/2 - (qn + pn)*x)/kA55],
                [(qn + pn)*(A11*x**2/(2*E0) - 1/kA55)]])

        return zp

    def z(self, x, C, l, phi, bed=True):
        """
        Assemble solution vector at positions x.

        Arguments
        ---------
        x : float or squence
            Horizontal coordinate (mm). Can be sequence of length N.
        C : ndarray
            Vector of constants (6xN) at positions x.
        l : float
            Segment length (mm).
        phi : float
            Inclination (degrees).
        bed : bool
            Indicates whether segment has foundation (True) or not
            (False). Default is True.

        Returns
        -------
        z : ndarray
            Solution vector (6xN) at position x.
        """
        if isinstance(x, (list, tuple, np.ndarray)):
            z = np.concatenate([
                np.dot(self.zh(xi, l, bed), C)
                + self.zp(xi, phi, bed) for xi in x], axis=1)
        else:
            z = np.dot(self.zh(x, l, bed), C) + self.zp(x, phi, bed)

        return z<|MERGE_RESOLUTION|>--- conflicted
+++ resolved
@@ -255,11 +255,7 @@
         # Elastic moduli (MPa) under plane-strain conditions
         G = self.weak['E']/(2*(1 + self.weak['nu']))    # Shear modulus
         E = self.weak['E']/(1 - self.weak['nu']**2)     # Young's modulus
-<<<<<<< HEAD
-    
-=======
-
->>>>>>> 17839171
+
         # Foundation (weak layer) stiffnesses (N/mm^3)
         self.kn = E/self.t                              # Normal stiffness
         self.kt = G/self.t                              # Shear stiffness
